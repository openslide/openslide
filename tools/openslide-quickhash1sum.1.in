<<<<<<< HEAD
.\"
.\" OpenSlide, a library for reading whole slide image files
.\"
.\" Copyright (c) 2007-2012 Carnegie Mellon University
.\" All rights reserved.
.\"
.\" OpenSlide is free software: you can redistribute it and/or modify
.\" it under the terms of the GNU Lesser General Public License as
.\" published by the Free Software Foundation, version 2.1.
.\"
.\" OpenSlide is distributed in the hope that it will be useful,
.\" but WITHOUT ANY WARRANTY; without even the implied warranty of
.\" MERCHANTABILITY or FITNESS FOR A PARTICULAR PURPOSE. See the
.\" GNU Lesser General Public License for more details.
.\"
.\" You should have received a copy of the GNU Lesser General Public
.\" License along with OpenSlide. If not, see
.\" <http://www.gnu.org/licenses/>.
.\"


.\" See man-pages(7) for formatting conventions.


.TH OPENSLIDE-QUICKHASH1SUM 1 2012-02-24 "OpenSlide @SUFFIXED_VERSION@" "User Commands"

.mso www.tmac

.SH NAME
openslide-quickhash1sum \- Print OpenSlide quickhash-1 checksums

.SH SYNOPSIS
.BR "openslide-quickhash1sum " [ --help "] [" --version ]
.IR slide ...

.SH DESCRIPTION
Print OpenSlide
.I quickhash-1
checksums for one or more virtual slide files, in a format similar to
.BR sha256sum (1).

.I quickhash-1
is a non-cryptographic, 256-bit hash of a subset of a slide's data.
It uniquely identifies a particular virtual slide, but cannot be used to
detect corruption or modification of the slide file.

.SH OPTIONS
.TP
.B --help
Display usage summary.

.TP
.B --version
Display version and copyright information.

.SH EXIT STATUS
.B openslide-quickhash1sum
returns 0 on success, 1 if a
.I quickhash-1
could not be calculated, or 2 if the arguments are invalid.

.SH BUGS
.I quickhash-1
is not defined for all slide files supported by OpenSlide.  If a slide
does not have a
.IR quickhash-1 ,
"No quickhash-1 available" will be printed.

.SH COPYRIGHT
Copyright \(co 2007-2012 Carnegie Mellon University and others

OpenSlide is free software: you can redistribute it and/or modify it under
the terms of the
.URL http://gnu.org/licenses/lgpl-2.1.html "GNU Lesser General Public License, version 2.1" .

OpenSlide comes with NO WARRANTY, to the extent permitted by law.  See the
GNU Lesser General Public License for more details.

.SH SEE ALSO
.BR openslide-show-properties (1),
.BR openslide-write-png (1),
.BR sha256sum (1)
=======
.\"
.\" OpenSlide, a library for reading whole slide image files
.\"
.\" Copyright (c) 2007-2012 Carnegie Mellon University
.\" All rights reserved.
.\"
.\" OpenSlide is free software: you can redistribute it and/or modify
.\" it under the terms of the GNU Lesser General Public License as
.\" published by the Free Software Foundation, version 2.1.
.\"
.\" OpenSlide is distributed in the hope that it will be useful,
.\" but WITHOUT ANY WARRANTY; without even the implied warranty of
.\" MERCHANTABILITY or FITNESS FOR A PARTICULAR PURPOSE. See the
.\" GNU Lesser General Public License for more details.
.\"
.\" You should have received a copy of the GNU Lesser General Public
.\" License along with OpenSlide. If not, see
.\" <http://www.gnu.org/licenses/>.
.\"


.\" See man-pages(7) for formatting conventions.


.TH OPENSLIDE-QUICKHASH1SUM 1 2012-02-24 "OpenSlide @SUFFIXED_VERSION@" "User Commands"

.mso www.tmac

.SH NAME
openslide-quickhash1sum \- Print OpenSlide quickhash-1 checksums

.SH SYNOPSIS
.BR "openslide-quickhash1sum " [ --help "] [" --version ]
.IR slide ...

.SH DESCRIPTION
Print OpenSlide
.I quickhash-1
checksums for one or more virtual slide files, in a format similar to
.BR sha256sum (1).

.I quickhash-1
is a non-cryptographic, 256-bit hash of a subset of a slide's data.
It uniquely identifies a particular virtual slide, but cannot be used to
detect corruption or modification of the slide file.

.SH OPTIONS
.TP
.B --help
Display usage summary.

.TP
.B --version
Display version and copyright information.

.SH EXIT STATUS
.B openslide-quickhash1sum
returns 0 on success, 1 if a
.I quickhash-1
could not be calculated, or 2 if the arguments are invalid.

.SH BUGS
.I quickhash-1
is not defined for all slide files supported by OpenSlide.  If a slide
does not have a
.IR quickhash-1 ,
"No quickhash-1 available" will be printed.

.SH COPYRIGHT
Copyright \(co 2007-2022 Carnegie Mellon University and others

OpenSlide is free software: you can redistribute it and/or modify it under
the terms of the
.URL http://gnu.org/licenses/lgpl-2.1.html "GNU Lesser General Public License, version 2.1" .

OpenSlide comes with NO WARRANTY, to the extent permitted by law.  See the
GNU Lesser General Public License for more details.

.SH SEE ALSO
.BR openslide-show-properties (1),
.BR openslide-write-png (1),
.BR sha256sum (1)
>>>>>>> ed9fc33e
<|MERGE_RESOLUTION|>--- conflicted
+++ resolved
@@ -1,87 +1,3 @@
-<<<<<<< HEAD
-.\"
-.\" OpenSlide, a library for reading whole slide image files
-.\"
-.\" Copyright (c) 2007-2012 Carnegie Mellon University
-.\" All rights reserved.
-.\"
-.\" OpenSlide is free software: you can redistribute it and/or modify
-.\" it under the terms of the GNU Lesser General Public License as
-.\" published by the Free Software Foundation, version 2.1.
-.\"
-.\" OpenSlide is distributed in the hope that it will be useful,
-.\" but WITHOUT ANY WARRANTY; without even the implied warranty of
-.\" MERCHANTABILITY or FITNESS FOR A PARTICULAR PURPOSE. See the
-.\" GNU Lesser General Public License for more details.
-.\"
-.\" You should have received a copy of the GNU Lesser General Public
-.\" License along with OpenSlide. If not, see
-.\" <http://www.gnu.org/licenses/>.
-.\"
-
-
-.\" See man-pages(7) for formatting conventions.
-
-
-.TH OPENSLIDE-QUICKHASH1SUM 1 2012-02-24 "OpenSlide @SUFFIXED_VERSION@" "User Commands"
-
-.mso www.tmac
-
-.SH NAME
-openslide-quickhash1sum \- Print OpenSlide quickhash-1 checksums
-
-.SH SYNOPSIS
-.BR "openslide-quickhash1sum " [ --help "] [" --version ]
-.IR slide ...
-
-.SH DESCRIPTION
-Print OpenSlide
-.I quickhash-1
-checksums for one or more virtual slide files, in a format similar to
-.BR sha256sum (1).
-
-.I quickhash-1
-is a non-cryptographic, 256-bit hash of a subset of a slide's data.
-It uniquely identifies a particular virtual slide, but cannot be used to
-detect corruption or modification of the slide file.
-
-.SH OPTIONS
-.TP
-.B --help
-Display usage summary.
-
-.TP
-.B --version
-Display version and copyright information.
-
-.SH EXIT STATUS
-.B openslide-quickhash1sum
-returns 0 on success, 1 if a
-.I quickhash-1
-could not be calculated, or 2 if the arguments are invalid.
-
-.SH BUGS
-.I quickhash-1
-is not defined for all slide files supported by OpenSlide.  If a slide
-does not have a
-.IR quickhash-1 ,
-"No quickhash-1 available" will be printed.
-
-.SH COPYRIGHT
-Copyright \(co 2007-2012 Carnegie Mellon University and others
-
-OpenSlide is free software: you can redistribute it and/or modify it under
-the terms of the
-.URL http://gnu.org/licenses/lgpl-2.1.html "GNU Lesser General Public License, version 2.1" .
-
-OpenSlide comes with NO WARRANTY, to the extent permitted by law.  See the
-GNU Lesser General Public License for more details.
-
-.SH SEE ALSO
-.BR openslide-show-properties (1),
-.BR openslide-write-png (1),
-.BR sha256sum (1)
-=======
 .\"
 .\" OpenSlide, a library for reading whole slide image files
 .\"
@@ -163,5 +79,4 @@
 .SH SEE ALSO
 .BR openslide-show-properties (1),
 .BR openslide-write-png (1),
-.BR sha256sum (1)
->>>>>>> ed9fc33e
+.BR sha256sum (1)